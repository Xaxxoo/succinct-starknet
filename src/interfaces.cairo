--- conflicted
+++ resolved
@@ -9,13 +9,10 @@
 
 #[starknet::interface]
 trait ISuccinctGateway<TContractState> {
-<<<<<<< HEAD
     fn get_fee_vault(self: @TContractState) -> ContractAddress;
     fn set_fee_vault(ref self: TContractState, _fee_vault: ContractAddress);
-=======
     fn get_prover(self: @TContractState, prover: ContractAddress) -> bool;
     fn set_prover(ref self: TContractState, prover: ContractAddress, is_prover: bool);
->>>>>>> 72266d55
     fn request_callback(
         ref self: TContractState,
         function_id: u256,
